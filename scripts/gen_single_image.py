import json
import os
import sys
import logging

jg_dir = os.path.join(os.path.dirname(os.path.abspath(__file__)), "../")
sys.path.append(jg_dir)
from models import gan_networks
from options.train_options import TrainOptions
from options.inference_gan_options import InferenceGANOptions
import cv2
import numpy as np
import torch
import torchvision
from models import gan_networks
from options.train_options import TrainOptions
from torchvision import transforms
from torchvision.utils import save_image

from PIL import Image


def get_z_random(batch_size=1, nz=8, random_type="gauss"):
    if random_type == "uni":
        z = torch.rand(batch_size, nz) * 2.0 - 1.0
    elif random_type == "gauss":
        z = torch.randn(batch_size, nz)
    return z.detach()


def load_model(modelpath, model_in_file, cpu, gpuid):
    train_json_path = modelpath + "/train_config.json"
    with open(train_json_path, "r") as jsonf:
        train_json = json.load(jsonf)
    opt = TrainOptions().parse_json(train_json, set_device=False)
    if opt.model_multimodal:
        opt.model_input_nc += opt.train_mm_nz
    opt.jg_dir = jg_dir

    if not cpu:
        device = torch.device("cuda:" + str(gpuid))
    else:
        device = torch.device("cpu")

    model = gan_networks.define_G(**vars(opt))
    model.eval()

    if (
        hasattr(model, "unet")
        and hasattr(model, "vae")
        and any("lora" in n for n, _ in model.unet.named_parameters())
    ):
        model.load_lora_config(modelpath + "/" + model_in_file)
    else:
        model.load_state_dict(
            torch.load(modelpath + "/" + model_in_file, map_location=device)
        )

    model = model.to(device)
    return model, opt, device


def inference_logger(name):

    PROCESS_NAME = "gen_single_image"
    LOG_PATH = os.environ.get(
        "LOG_PATH", os.path.join(os.path.dirname(__file__), "../logs")
    )
    if not os.path.exists(LOG_PATH):
        os.makedirs(LOG_PATH)

    logging.basicConfig(
        level=logging.DEBUG,
        handlers=[
            logging.FileHandler(f"{LOG_PATH}/{name}.log", mode="w"),
            logging.StreamHandler(),
        ],
    )

    return logging.getLogger(f"inference %s %s" % (PROCESS_NAME, name))


def inference(args):
    PROGRESS_NUM_STEPS = 6
    logger = inference_logger(args.name)
    logger.info(f"[1/%i] launch inference" % PROGRESS_NUM_STEPS)

    modelpath = os.path.dirname(args.model_in_file)
    print("modelpath=%s" % modelpath)
    model, opt, device = load_model(
        modelpath, os.path.basename(args.model_in_file), args.cpu, args.gpuid
    )
    logger.info(f"[2/%i] model loaded" % PROGRESS_NUM_STEPS)

    # reading image
    img_width = args.img_width if args.img_width is not None else opt.data_crop_size
    img_height = args.img_height if args.img_height is not None else opt.data_crop_size
    if opt.data_image_bits > 8:
        # img = cv2.imread(args.img_in, cv2.IMREAD_UNCHANGED)
        img = Image.open(args.img_in)
        if img_height != opt.data_crop_size or img_width != opt.data_crop_size:
            print(
                "Requested image size differs from training crop size, resizing is not supported for images with more than 8 bits per channel"
            )
            exit(1)
    else:
        img = cv2.imread(args.img_in)
    original_img = img.copy()
    if opt.model_input_nc != 1:
        img = cv2.cvtColor(img, cv2.COLOR_BGR2RGB)
        img = cv2.resize(img, (img_width, img_height), interpolation=cv2.INTER_CUBIC)

    logger.info(f"[3/%i] image loaded" % PROGRESS_NUM_STEPS)

    # preprocessing
    if opt.data_image_bits > 8:
        tranlist = [transforms.ToTensor()]
        tranlist += [torchvision.transforms.v2.ToDtype(torch.float32)]
        bit_scaling = 2**opt.data_image_bits - 1
        tranlist += [transforms.Lambda(lambda img: img * (1 / float(bit_scaling)))]
        tranlist += [
            transforms.Normalize((0.5,), (0.5,))
        ]  # XXX: > 8bit, mono canal only for now
    else:
        tranlist = [
            transforms.ToTensor(),
            transforms.Normalize((0.5, 0.5, 0.5), (0.5, 0.5, 0.5)),
        ]
    tran = transforms.Compose(tranlist)
    img_tensor = tran(img)
    if not args.cpu:
        img_tensor = img_tensor.to(device)

    if opt.model_multimodal:
        z_random = get_z_random(batch_size=1, nz=opt.train_mm_nz)
        z_random = z_random.to(device)
        # print('z_random shape=', self.z_random.shape)
        z_real = z_random.view(z_random.size(0), z_random.size(1), 1, 1).expand(
            z_random.size(0),
            z_random.size(1),
            img_tensor.size(1),
            img_tensor.size(2),
        )
        img_tensor = torch.cat([img_tensor.unsqueeze(0), z_real], 1)
    else:
        img_tensor = img_tensor.unsqueeze(0)

    logger.info(f"[4/%i] preprocessing finished" % PROGRESS_NUM_STEPS)

    # run through model
    if opt.G_netG == "img2img_turbo":
        out_tensor = model(img_tensor, args.prompt)[0].detach()
    else:
        out_tensor = model(img_tensor)[0].detach()
<<<<<<< HEAD
=======

>>>>>>> ad0d99db
    logger.info(f"[5/%i] out tensor available" % PROGRESS_NUM_STEPS)

    # post-processing
    out_img = out_tensor.data.cpu().float().numpy()
    print(out_img.shape)
    out_img = (np.transpose(out_img, (1, 2, 0)) + 1) / 2.0 * 255.0
    # print(out_img)
    out_img = cv2.cvtColor(out_img, cv2.COLOR_RGB2BGR)

    if args.compare:
        if original_img.shape != out_img.shape:
            original_img_resize = cv2.cvtColor(original_img, cv2.COLOR_BGR2RGB)
            original_img = cv2.resize(
                original_img_resize,
                (img_width, img_height),
                interpolation=cv2.INTER_CUBIC,
            )

        out_img = np.concatenate((original_img, out_img), axis=1)

    cv2.imwrite(args.img_out, out_img)

    logger.info(f"[6/%i] success - %s" % (PROGRESS_NUM_STEPS, args.img_out))
    print("Successfully generated image ", args.img_out)


if __name__ == "__main__":
    opt = InferenceGANOptions().parse(save_config=False)
    inference(opt)<|MERGE_RESOLUTION|>--- conflicted
+++ resolved
@@ -152,10 +152,7 @@
         out_tensor = model(img_tensor, args.prompt)[0].detach()
     else:
         out_tensor = model(img_tensor)[0].detach()
-<<<<<<< HEAD
-=======
 
->>>>>>> ad0d99db
     logger.info(f"[5/%i] out tensor available" % PROGRESS_NUM_STEPS)
 
     # post-processing
