--- conflicted
+++ resolved
@@ -273,17 +273,10 @@
             min_crop_bbox_ratio=args.min_crop_bbox_ratio,
         )
 
-<<<<<<< HEAD
-        img, mask, ref_bbox = crop_image(
+        img, mask, ref_bbox, bbox_ref_id = crop_image(
             img_path=args.img_in,
             bbox_path=args.bbox_in,
             mask_delta=args.mask_delta,  # opt.data_online_creation_mask_delta_A,
-=======
-        img, mask, ref_bbox, bbox_ref_id = crop_image(
-            img_path=img_in,
-            bbox_path=bbox_in,
-            mask_delta=mask_delta,  # opt.data_online_creation_mask_delta_A,
->>>>>>> 648195e3
             mask_random_offset=opt.data_online_creation_mask_random_offset_A,
             crop_delta=0,
             mask_square=args.mask_square,  # opt.data_online_creation_mask_square_A,
