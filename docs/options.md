--- conflicted
+++ resolved
@@ -13,11 +13,7 @@
 | --name | string | experiment_name | name of the experiment. It decides where to store samples and models |
 | --phase | string | train | train, val, test, etc |
 | --suffix | string |  | customized suffix: opt.name = opt.name + suffix: e.g., {model}_{netG}_size{load_size} |
-<<<<<<< HEAD
-| --test_batch_size | int |  | input batch size, default to train batch size, must be at least equal to train batch size |
-=======
 | --test_batch_size | int | -1 | input batch size, default to train batch size |
->>>>>>> 97f38da2
 | --warning_mode | flag |  | whether to display warning |
 | --with_amp | flag |  | whether to activate torch amp on forward passes |
 | --with_tf32 | flag |  | whether to activate tf32 for faster computations (Ampere GPU and beyond only) |
